import numpy as np
import pandas as pd
import re
from pathlib import Path
from os import cpu_count
from tables.exceptions import HDF5ExtError
from src.patches import PatchSchema
from src.preset2fxp import *

FXP_CHUNK = 'chunk'
FXP_PARAMS = 'params'
DB_KEY = 'patches'
TAGS_KEY = 'tags'
PATCH_FILE = 'patch'
JOBS = min(4, cpu_count())


def updates(func):
    """Wrapper for functions that require an update of the database."""

    def inner(self, *args, **kwargs):
        ret = func(self, *args, **kwargs)
        self.refresh()
        return ret

    return inner


class PatchDatabase:
    """Model for a pandas-based patch database conforming to a `PatchSchema`."""

    __df: pd.DataFrame = None
    __tags: pd.DataFrame
    __knn = None
    schema: PatchSchema

    tags: pd.Index = pd.Index([])
    banks = []

    def __init__(self, schema: PatchSchema):
        """Constructs a new `PatchDatabase` instance following the `schema`."""

        self.schema = schema

    def bootstrap(self, root_dir: Path):
        """Creates a new database from the contents of the specified directory and loads the database."""

<<<<<<< HEAD
        re_file = re.compile(self.schema.file_pattern, flags=re.IGNORECASE))
=======
        re_file = re.compile(self.schema.file_pattern, flags=re.IGNORECASE)
>>>>>>> 6b2dacad
        files = filter(lambda f: re_file.match(f.name) is not None, root_dir.glob('**/*'))

        meta = []
        params = []
        for patch in map(self.schema.read_patchfile, files):
            if patch:
                params.append(patch['params'])
                del patch['params']
                meta.append(patch)

        init_patch = pd.Series(
            self.schema.values, index=self.schema.params, dtype=self.schema.param_dtype)

        meta_df = pd.DataFrame(meta)
        param_df = pd.DataFrame(params,
                                columns=self.schema.params).fillna(init_patch).astype(int)

        meta_df['bank'] = pd.Categorical(meta_df['bank'])
        meta_df['tags'] = ''

        for col, pos in self.schema.possibilites.items():
            meta_df[col] = pd.Categorical(meta_df[col], categories=pos)

        self.__df = meta_df.join(param_df)
        self.__tags = pd.DataFrame(index=self.__df.index, dtype='bool')
        self.refresh()

    # noinspection PyTypeChecker
    def from_disk(self, file):
        """Loads a database from the `file`."""

        try:
            store = pd.HDFStore(file, mode='r')
        except (HDF5ExtError, OSError):
            raise FileNotFoundError

        self.__df = store.get(DB_KEY)
        self.__tags = store.get(TAGS_KEY)
        store.close()

        self.refresh()

    def to_disk(self, file):
        """Saves the active database to the `file`."""

        store = pd.HDFStore(str(file), mode='w')
        store.put(DB_KEY, self.__df, format='table')
        store.put(TAGS_KEY, self.__tags)
        store.close()

    def is_active(self) -> bool:
        """Returns `True` if a database is loaded, `False` otherwise."""

        return self.__df is not None

    def refresh(self):
        """Rebuilds cached indexes for, and cleans up, the active database."""

        self.__clean_tags()

        self.tags = self.__tags.columns
        self.banks = self.get_categories('bank')

    def __return_df(self, mask):
        """Returns a `DataFrame` composed of metadata from the patches in the database represented by the Boolean mask
        `mask`."""

        return self.__df.loc[mask][self.schema.meta_cols]

    def find_patches_by_val(self, find: str, col: str, exact=False, regex=False) -> pd.DataFrame:
        """Finds patches in the database matching `find` value in column `col`, either as a substring (`exact=False`),
        an exact match (`exact=True`), or a regular expression (`regex=True`)."""

        if exact:
            mask = self.__df[col] == find
        else:
            mask = self.__df[col].str.contains(find, case=False, regex=regex)

        return self.__return_df(mask)

    def keyword_search(self, kwd: str) -> pd.DataFrame:
        """Finds metadata of patches in the database whose name matches the specified keyword query."""

        return self.find_patches_by_val(kwd, 'patch_name')

    def find_patches_by_tags(self, tags: list) -> pd.DataFrame:
        """Finds patches in the database tagged with (at least) each tag in `tags`."""

        try:
            # create masks for each tag, unpack into list, take logical and,
            # reduce into single mask, return slice of dataframe with that mask
            return self.__return_df(np.logical_and.reduce([*(self.__tags[tag] == True for tag in tags)]))
        except KeyError:
            ...

    def get_tags(self, ind: int) -> list:
        """Returns the tags of the patch at index `ind`."""

        return self.tags[self.__tags.iloc[ind]].to_list()

    def get_categories(self, col: str) -> list:
        """Returns all possible values within a column of categorical data."""

        assert isinstance(self.__df[col].dtype, pd.CategoricalDtype)
        return self.__df[col].cat.categories.to_list()

    def train_classifier(self):
        """Constructs a k-nearest neighbors classifier for patches based on their parameters. The classifier is not
        intended to persist across sessions."""

        from sklearn.pipeline import Pipeline
        from sklearn.neighbors import KNeighborsClassifier
        from sklearn.preprocessing import StandardScaler

        df = self.__df.drop_duplicates(self.schema.params)
        tags = self.__tags.loc[df.index].fillna(False)
        tagged_mask = tags.any(axis=1)
        if len(tagged_mask) == 0:
            raise Exception('Add some tags and try again.')
        df = df.loc[tagged_mask]
        tags = tags.loc[tagged_mask]

        X = df[self.schema.params].to_numpy()
        y = tags.to_numpy(dtype='bool')

        self.__knn = Pipeline([('scaler', StandardScaler()), ('knn', KNeighborsClassifier(
            n_jobs=JOBS, p=1, weights='distance'))])
        self.__knn.fit(X, y)

    def classify_tags(self):
        """Tags patches based on their parameters using the previously generated classifier model."""

        assert self.__knn is not None, 'Please create a classifier model first.'

        self.__tags |= self.__knn.predict(
            self.__df[self.schema.params].to_numpy())
        self.__update_tags()

        del self.__knn

    def tags_from_val_defs(self, re_defs: dict, col: str):
        """Tags patches in the database, where the patch's `col` value matches a regular expression in `re_defs`,
        with the dictionary key of the matching expression."""

        for tag, pattern in re_defs.items():
            mask = self.__df[col].str.contains(
                pattern, regex=True, flags=re.IGNORECASE)

            self.__tags.loc[mask, tag] = True

        self.__update_tags()

    def change_tags(self, index: int, tags: list, replace: bool = True):
        """Changes the tags of the patch at `index` to `tags`. If `replace` is `False`, `tags` will be added to the
        patch's existing tags."""

        if replace:
            self.__tags.loc[index, :] = False

        self.__tags.loc[index, tags] = True
        self.__update_tags(index)

    @updates
    def remove_duplicates(self):
        """Removes duplicate patches from the database."""

        self.__df = self.__df.drop_duplicates(self.schema.params)

    def __clean_tags(self):
        """Internal use only. Re-fits the tag DataFrame to the patch DataFrame, removes unused tags, sorts columns,
        and fills empty values."""

        df_l = len(self.__df)
        tags_l = len(self.__tags)

        # Re-fit tags df if a patch was removed...
        if df_l < tags_l:
            self.__tags = self.__tags.loc[self.__df.index]
        # ...or added
        elif df_l > tags_l:
            self.__tags.append(pd.DataFrame(columns=self.__tags.columns,
                                            index=range(0, df_l - tags_l))
                               .fillna(False), ignore_index=True)

        # Remove unused tags and sort columns
        self.__tags = self.__tags[sorted(self.__tags.columns[self.__tags.any()], key=lambda s: s.lower())]

    def __update_tags(self, index=None):
        """Internal use only. Updates the stringified tags for the patch at `index` or the entire database, and
        cleans up the tag database."""

        sep = ', '

        self.__tags = self.__tags.fillna(False)
        self.refresh()
        if index is not None:
            patch = self.__tags.iloc[index]
            self.__df.loc[index, 'tags'] = sep.join(self.tags[patch])
        else:
            self.__df['tags'] = self.__tags.apply(lambda row: sep.join(self.tags[row]), axis=1)

    def write_patch(self, index, typ, path: Path):
        """Writes the patch at `index` into a file of type `typ` (either `FXP_CHUNK`, `FXP_PARAMS`, or `PATCH_FILE`)
        at `path`."""

        patch = self.__df.iloc[index]

        if typ == PATCH_FILE:
            self.schema.write_patchfile(patch, path)
        else:
            kwargs = {'plugin_id': self.schema.vst_id, 'plugin_version': None,
                      'label': patch['patch_name'], 'num_params': self.schema.num_params}
            if typ == FXP_PARAMS:
                preset = Preset(params=self.schema.make_fxp_params(
                    patch[self.schema.params].to_numpy(dtype=int)), **kwargs)
            elif typ == FXP_CHUNK:
                preset = ChunkPreset(chunk=self.schema.make_fxp_chunk(
                    patch), **kwargs)
            else:
                raise ValueError(
                    'Cannot write a patch to a file type of %s' % typ)

            write_fxp(preset, str(path))


__all__ = ['PatchDatabase', 'FXP_CHUNK', 'FXP_PARAMS', 'PATCH_FILE']<|MERGE_RESOLUTION|>--- conflicted
+++ resolved
@@ -45,11 +45,7 @@
     def bootstrap(self, root_dir: Path):
         """Creates a new database from the contents of the specified directory and loads the database."""
 
-<<<<<<< HEAD
-        re_file = re.compile(self.schema.file_pattern, flags=re.IGNORECASE))
-=======
         re_file = re.compile(self.schema.file_pattern, flags=re.IGNORECASE)
->>>>>>> 6b2dacad
         files = filter(lambda f: re_file.match(f.name) is not None, root_dir.glob('**/*'))
 
         meta = []
